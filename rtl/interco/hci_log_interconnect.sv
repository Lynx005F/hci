--- conflicted
+++ resolved
@@ -87,11 +87,7 @@
       assign mems[i].add [AWC-1:AWC-2] = '0;
       assign mems[i].wen               = mems_wen   [i];
       assign mems[i].be                = mems_be    [i];
-<<<<<<< HEAD
       assign mems[i].id                = '0;             // not used inside tcdm_interconnect
-      assign mems_gnt     [i] = mems[i].gnt;
-      assign mems_r_rdata [i] = mems[i].r_data;
-=======
       assign mems[i].id                = mems_ID    [i];
       if (UW > 0) begin
         assign {mems[i].user, mems[i].data} = mems_wdata [i];
@@ -102,18 +98,16 @@
         assign mems_r_rdata [i] = mems[i].r_data;
       end
       assign mems_gnt       [i] = mems[i].gnt;
->>>>>>> 3aeb7d7f
 
     end // mems_unrolling
   endgenerate
 
   // uses XBAR_TCDM from cluster_interconnect
-<<<<<<< HEAD
    tcdm_interconnect #(
     .NumIn        ( N_CH0 + N_CH1               ),
     .NumOut       ( N_MEM                       ),
     .AddrWidth    ( AWC                         ),
-    .DataWidth    ( DW                          ),
+    .DataWidth    ( DW+UW                       ),
     .ByteOffWidth ( $clog2(DW-1)-3              ), // determine byte offset from real data width
     .AddrMemWidth ( AWM                         ),
     .WriteRespOn  ( 1                           ),
@@ -139,41 +133,6 @@
     .wdata_o  ( mems_wdata                       ),
     .be_o     ( mems_be                          ),
     .rdata_i  ( mems_r_rdata                     )
-=======
-  XBAR_TCDM #(
-    .N_CH0          ( N_CH0  ),
-    .N_CH1          ( N_CH1  ),
-    .N_SLAVE        ( N_MEM  ),
-    .ID_WIDTH       ( IW     ),
-    .ADDR_WIDTH     ( AWC    ),
-    .DATA_WIDTH     ( UW+DW  ),
-    .BE_WIDTH       ( DW/BW  ),
-    .ADDR_MEM_WIDTH ( AWM    ),
-    .TEST_SET_BIT   ( TS_BIT )
-  ) i_xbar_tcdm (
-    .clk               ( clk_i             ),
-    .rst_n             ( rst_ni            ),
-    .TCDM_arb_policy_i ( ctrl_i.arb_policy ),
-    .data_req_i        ( cores_req         ),
-    .data_add_i        ( cores_add         ),
-    .data_wen_i        ( cores_wen         ),
-    .data_wdata_i      ( cores_wdata       ),
-    .data_be_i         ( cores_be          ),
-    .data_gnt_o        ( cores_gnt         ),
-    .data_r_valid_o    ( cores_r_valid     ),
-    .data_r_rdata_o    ( cores_r_rdata     ),
-    .data_req_o        ( mems_req          ),
-    .data_ts_set_o     ( mems_ts_set_d     ),
-    .data_add_o        ( mems_add          ),
-    .data_wen_o        ( mems_wen          ),
-    .data_wdata_o      ( mems_wdata        ),
-    .data_be_o         ( mems_be           ),
-    .data_ID_o         ( mems_ID           ),
-    .data_gnt_i        ( mems_gnt          ),
-    .data_r_rdata_i    ( mems_r_rdata      ),
-    .data_r_valid_i    ( mems_r_valid      ),
-    .data_r_ID_i       ( mems_r_ID         )
->>>>>>> 3aeb7d7f
   );
 
 endmodule // hci_log_interconnect