--- conflicted
+++ resolved
@@ -66,11 +66,7 @@
   );
 
   generate
-<<<<<<< HEAD
-    if(L2 == 0) begin : l1_interconnect_gen
-=======
     if(SEL_LIC==0) begin : l1_interconnect_gen
->>>>>>> bcd18d67
       hci_log_interconnect #(
         .N_CH0  ( N_CORE              ),
         .N_CH1  ( N_DMA + N_EXT       ),
