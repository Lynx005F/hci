/*
 * hci_core_mux_dynamic.sv
 * Francesco Conti <f.conti@unibo.it>
 *
 * Copyright (C) 2014-2020 ETH Zurich, University of Bologna
 * Copyright and related rights are licensed under the Solderpad Hardware
 * License, Version 0.51 (the "License"); you may not use this file except in
 * compliance with the License.  You may obtain a copy of the License at
 * http://solderpad.org/licenses/SHL-0.51. Unless required by applicable law
 * or agreed to in writing, software, hardware and materials distributed under
 * this License is distributed on an "AS IS" BASIS, WITHOUT WARRANTIES OR
 * CONDITIONS OF ANY KIND, either express or implied. See the License for the
 * specific language governing permissions and limitations under the License.
 */

/**
 * The **HCI multiplexer** can be used to funnel more input "virtual"
 * HCI channels `in` into a smaller set of initiator ports `out`.
 * It uses a round robin counter to avoid starvation, and differs
 * from the modules used within the logarithmic interconnect in
 * that arbitration is performed depending on the round robin
 * counter and not on the target port; in other words, its task is
 * to fill all out ports with requests from the in port, and not
 * to route in requests to a specific out port.
 *
 * Notice that the multiplexer is not "optimal" in the sense
 * that there is no reorder buffer, so transactions cannot be swapped
 * in-flight to optimally fill the downstream available bandwidth.
 * However, in real accelerators many systematic issues with bandwidth
 * sharing can be solved by upstream HCI FIFOs and by clever reordering
 * of channels, since the dataflow schedule is known.
 * For a multiplexer with reorder buffer, see **hci_core_mux_ooo**.
 *
 * .. tabularcolumns:: |l|l|J|
 * .. _hci_core_mux_params:
 * .. table:: **hci_core_mux** design-time parameters.
 *
 *   +---------------+-------------+-------------------------------------+
 *   | **Name**      | **Default** | **Description**                     |
 *   +---------------+-------------+-------------------------------------+
 *   | *NB_IN_CHAN*  | 2           | Number of input HWPE-Mem channels.  |
 *   +---------------+-------------+-------------------------------------+
 *   | *NB_OUT_CHAN* | 1           | Number of output HWPE-Mem channels. |
 *   +---------------+-------------+-------------------------------------+
 *
 */

`include "hci_helpers.svh"

module hci_core_mux_dynamic
  import hwpe_stream_package::*;
  import hci_package::*;
#(
  parameter int unsigned NB_IN_CHAN  = 2,
  parameter int unsigned NB_OUT_CHAN = 1
)
(
  input  logic            clk_i,
  input  logic            rst_ni,
  input  logic            clear_i,

  hci_core_intf.target    in  [0:NB_IN_CHAN-1],
  hci_core_intf.initiator out [0:NB_OUT_CHAN-1]
);

  localparam int unsigned DW  = `HCI_SIZE_GET_DW(in[0]);
  localparam int unsigned BW  = `HCI_SIZE_GET_BW(in[0]);
  localparam int unsigned AW  = `HCI_SIZE_GET_AW(in[0]);
  localparam int unsigned UW  = `HCI_SIZE_GET_UW(in[0]);
  localparam int unsigned IW  = `HCI_SIZE_GET_IW(in[0]);
  localparam int unsigned EW  = `HCI_SIZE_GET_EW(in[0]);
  localparam int unsigned EHW = `HCI_SIZE_GET_EHW(in[0]);

  // based on MUX2Req.sv from LIC
  logic [NB_IN_CHAN-1:0]                     in_req;
  logic [NB_IN_CHAN-1:0]                     in_gnt;
  logic [NB_IN_CHAN-1:0]                     in_lrdy;
  logic [NB_IN_CHAN-1:0][AW-1:0]             in_add;
  logic [NB_IN_CHAN-1:0]                     in_wen;
  logic [NB_IN_CHAN-1:0][DW/BW-1:0]          in_be;
  logic [NB_IN_CHAN-1:0][DW-1:0]             in_data;
  logic [NB_IN_CHAN-1:0][UW-1:0]             in_user;
  logic [NB_IN_CHAN-1:0][IW-1:0]             in_id;
  logic [NB_IN_CHAN-1:0][EW-1:0]             in_ecc;
  logic [NB_IN_CHAN-1:0][DW-1:0]             in_r_data;
  logic [NB_IN_CHAN-1:0]                     in_r_valid;
  logic [NB_IN_CHAN-1:0][UW-1:0]             in_r_user;
  logic [NB_IN_CHAN-1:0][IW-1:0]             in_r_id;
  logic [NB_IN_CHAN-1:0]                     in_r_opc;
  logic [NB_IN_CHAN-1:0][EW-1:0]             in_r_ecc;
  logic [NB_IN_CHAN-1:0][EHW-1:0]            in_egnt;
  logic [NB_IN_CHAN-1:0][EHW-1:0]            in_r_evalid;

  logic [NB_OUT_CHAN-1:0]                    out_req;
  logic [NB_OUT_CHAN-1:0]                    out_gnt;
  logic [NB_OUT_CHAN-1:0]                    out_lrdy;
  logic [NB_OUT_CHAN-1:0][AW-1:0]            out_add;
  logic [NB_OUT_CHAN-1:0]                    out_wen;
  logic [NB_OUT_CHAN-1:0][DW/BW-1:0]         out_be;
  logic [NB_OUT_CHAN-1:0][DW-1:0]            out_data;
  logic [NB_OUT_CHAN-1:0][UW-1:0]            out_user;
  logic [NB_OUT_CHAN-1:0][IW-1:0]            out_id;
  logic [NB_OUT_CHAN-1:0][EW-1:0]            out_ecc;
  logic [NB_OUT_CHAN-1:0][DW-1:0]            out_r_data;
  logic [NB_OUT_CHAN-1:0]                    out_r_valid;
  logic [NB_OUT_CHAN-1:0][UW-1:0]            out_r_user;
  logic [NB_OUT_CHAN-1:0][IW-1:0]            out_r_id;
  logic [NB_OUT_CHAN-1:0]                    out_r_opc;
  logic [NB_OUT_CHAN-1:0][EW-1:0]            out_r_ecc;
  logic [NB_OUT_CHAN-1:0][EHW-1:0]           out_ereq;
  logic [NB_OUT_CHAN-1:0][EHW-1:0]           out_r_eready;

  logic [$clog2(NB_IN_CHAN/NB_OUT_CHAN)-1:0]                                              rr_counter;
  logic [NB_OUT_CHAN-1:0][NB_IN_CHAN/NB_OUT_CHAN-1:0][$clog2(NB_IN_CHAN/NB_OUT_CHAN)-1:0] rr_priority;
  logic [NB_OUT_CHAN-1:0][$clog2(NB_IN_CHAN/NB_OUT_CHAN)-1:0]                             winner_d;
  logic [NB_OUT_CHAN-1:0][$clog2(NB_IN_CHAN/NB_OUT_CHAN)-1:0]                             winner_q;
  logic [NB_OUT_CHAN-1:0]                                                                 out_req_q;

  logic s_rr_counter_reg_en;
  assign s_rr_counter_reg_en = (|out_req) & (|out_gnt) & (|(in_req & ~in_gnt));

  always_ff @(posedge clk_i, negedge rst_ni)
  begin : round_robin_counter
    if(rst_ni == 1'b0)
      rr_counter <= '0;
    else if (clear_i == 1'b1)
      rr_counter <= '0;
    else if (s_rr_counter_reg_en) begin
      if (rr_counter < NB_IN_CHAN-1)
        rr_counter <= (rr_counter + {{($clog2(NB_IN_CHAN/NB_OUT_CHAN)-1){1'b0}},1'b1}); //[$clog2(NB_IN_CHAN)-1:0];
      else
        rr_counter <= '0;
    end
  end

  genvar i,j;
  generate

    for(j=0; j<NB_IN_CHAN; j++) begin : in_chan_binding

      assign in_req   [j] = in[j].req;
      assign in_add   [j] = in[j].add;
      assign in_wen   [j] = in[j].wen;
      assign in_be    [j] = in[j].be;
      assign in_data  [j] = in[j].data;
      assign in_lrdy  [j] = in[j].r_ready;
      assign in_user  [j] = in[j].user;
      assign in_id    [j] = in[j].id;
      assign in_ecc   [j] = in[j].ecc;
      assign in[j].gnt      = in_gnt      [j];
      assign in[j].r_data   = in_r_data   [j];
      assign in[j].r_valid  = in_r_valid  [j];
      assign in[j].r_user   = in_r_user   [j];
      assign in[j].r_id     = in_r_id     [j];
      assign in[j].r_opc    = in_r_opc    [j];
      assign in[j].r_ecc    = in_r_ecc    [j];
      assign in[j].egnt     = in_egnt     [j];
      assign in[j].r_evalid = in_r_evalid [j];

    end // in_chan_binding

    for(i=0; i<NB_OUT_CHAN; i++) begin : out_chan_binding

      assign out[i].req      = out_req      [i];
      assign out[i].add      = out_add      [i];
      assign out[i].wen      = out_wen      [i];
      assign out[i].be       = out_be       [i];
      assign out[i].data     = out_data     [i];
      assign out[i].r_ready  = out_lrdy     [i];
      assign out[i].user     = out_user     [i];
      assign out[i].id       = out_id       [i];
      assign out[i].ecc      = out_ecc      [i];
      assign out[i].ereq     = out_ereq     [i];
      assign out[i].r_eready = out_r_eready [i];
      assign out_gnt     [i] = out[i].gnt;
      assign out_r_data  [i] = out[i].r_data;
      assign out_r_valid [i] = out[i].r_valid;
      assign out_r_id    [i] = out[i].r_id;
      assign out_r_opc   [i] = out[i].r_opc;
      assign out_r_user  [i] = out[i].r_user;
      assign out_r_ecc   [i] = out[i].r_ecc;

      always_comb
      begin : rotating_priority_encoder_i
        for(int j=0; j<NB_IN_CHAN/NB_OUT_CHAN; j++)
          rr_priority[i][j] = (rr_counter + i + j < NB_IN_CHAN) ? rr_counter + i + j : rr_counter + i + j - NB_IN_CHAN;
      end

      always_comb
      begin : out_req_comb
        out_req[i] = 1'b0;
        for(int j=0; j<NB_IN_CHAN/NB_OUT_CHAN; j++)
          out_req[i] = out_req[i] | in_req[j*NB_OUT_CHAN+i];
      end

      always_comb
      begin : wta_comb
        winner_d[i] = (rr_counter + i < NB_IN_CHAN) ? rr_counter + i : rr_counter + i - NB_IN_CHAN;
        for(int jj=0; jj<NB_IN_CHAN/NB_OUT_CHAN; jj++) begin
          if (in_req[rr_priority[i][jj]*NB_OUT_CHAN+i] == 1'b1)
            winner_d[i] = (rr_priority[i][jj] < NB_IN_CHAN) ? rr_priority[i][jj] : rr_priority[i][jj] + 1;
        end
      end

      always_comb
      begin : mux_req_comb
        out_add  [i] = in_add  [winner_d[i]*NB_OUT_CHAN+i];
        out_wen  [i] = in_wen  [winner_d[i]*NB_OUT_CHAN+i];
        out_data [i] = in_data [winner_d[i]*NB_OUT_CHAN+i];
        out_be   [i] = in_be   [winner_d[i]*NB_OUT_CHAN+i];
        out_lrdy [i] = in_lrdy [winner_d[i]*NB_OUT_CHAN+i];
        out_user [i] = in_user [winner_d[i]*NB_OUT_CHAN+i];
        out_id   [i] = in_id   [winner_d[i]*NB_OUT_CHAN+i];
        out_ecc  [i] = in_ecc  [winner_d[i]*NB_OUT_CHAN+i];
      end

      always_ff @(posedge clk_i or negedge rst_ni)
      begin : wta_resp_reg
        if(rst_ni == 1'b0) begin
          winner_q  [i] <= '0;
          out_req_q [i] <= 1'b0;
        end
        else if(clear_i == 1'b1) begin
          winner_q  [i] <= '0;
          out_req_q [i] <= 1'b0;
        end
        else begin
          winner_q  [i] <= winner_d [i];
          out_req_q [i] <= out_req  [i];
        end
      end

    end // out_chan_binding

    always_comb
    begin : mux_resp_comb
      for(int i=0; i<NB_OUT_CHAN; i++) begin
        for (int j=0; j<NB_IN_CHAN/NB_OUT_CHAN; j++) begin
          in_r_data  [j*NB_OUT_CHAN+i] = '0;
          in_r_valid [j*NB_OUT_CHAN+i] = 1'b0;
          in_gnt     [j*NB_OUT_CHAN+i] = 1'b0;
          in_r_user  [j*NB_OUT_CHAN+i] = '0;
          in_r_id    [j*NB_OUT_CHAN+i] = '0;
          in_r_opc   [j*NB_OUT_CHAN+i] = '0;
          in_r_ecc   [j*NB_OUT_CHAN+i] = '0;
        end
        in_r_data  [winner_q[i]*NB_OUT_CHAN+i] = out_r_data[i];
        in_r_valid [winner_q[i]*NB_OUT_CHAN+i] = out_r_valid[i] & out_req_q[i];
        in_gnt     [winner_d[i]*NB_OUT_CHAN+i] = out_gnt[i];
<<<<<<< HEAD
        in_r_user  [winner_d[i]*NB_OUT_CHAN+i] = out_r_user[i];
        in_r_id    [winner_d[i]*NB_OUT_CHAN+i] = out_r_id[i];
        in_r_opc   [winner_d[i]*NB_OUT_CHAN+i] = out_r_opc[i];
=======
        in_r_user  [winner_q[i]*NB_OUT_CHAN+i] = out_r_user[i];
        in_r_id    [winner_q[i]*NB_OUT_CHAN+i] = out_r_id[i];
        in_r_opc   [winner_q[i]*NB_OUT_CHAN+i] = out_r_opc[i];
>>>>>>> aa1182a7
        in_r_ecc   [winner_q[i]*NB_OUT_CHAN+i] = out_r_ecc[i];
      end
    end

  endgenerate

/*
 * ECC Handshake signals
 */
  if(EHW > 0) begin : ecc_handshake_gen
    for(genvar ii=0; ii<NB_IN_CHAN; ii++) begin : in_chan_gen
      assign in_egnt     = '{default: {in_gnt[ii]}};
      assign in_r_evalid = '{default: {in_r_valid[ii]}};
    end
    for(genvar ii=0; ii<NB_OUT_CHAN; ii++) begin : out_chan_gen
      assign out_ereq     [ii] = '{default: {out_req[ii]}};
      assign out_r_eready [ii] = '{default: {out_lrdy[ii]}};
    end
  end
  else begin : no_ecc_handshake_gen
    for(genvar ii=0; ii<NB_IN_CHAN; ii++) begin : in_chan_gen
      assign in_egnt[ii]     = '1;
      assign in_r_evalid[ii] = '0;
    end
    for(genvar ii=0; ii<NB_OUT_CHAN; ii++) begin : out_chan_gen
      assign out_ereq     [ii] = '0;
      assign out_r_eready [ii] = '1;
    end
  end

/*
 * Interface size asserts
 */
`ifndef SYNTHESIS
`ifndef VERILATOR
  for(genvar i=1; i<NB_IN_CHAN; i++) begin
    initial
      dw :  assert(in[i].DW  == in[0].DW);
    initial
      bw :  assert(in[i].BW  == in[0].BW);
    initial
      aw :  assert(in[i].AW  == in[0].AW);
    initial
      uw :  assert(in[i].UW  == in[0].UW);
    initial
      iw :  assert(in[i].IW  == in[0].IW);
    initial
      ew :  assert(in[i].EW  == in[0].EW);
    initial
      ehw : assert(in[i].EHW == in[0].EHW);
  end
  for(genvar i=0; i<NB_OUT_CHAN; i++) begin
    initial
      dw :  assert(out[i].DW  == in[0].DW);
    initial
      bw :  assert(out[i].BW  == in[0].BW);
    initial
      aw :  assert(out[i].AW  == in[0].AW);
    initial
      uw :  assert(out[i].UW  == in[0].UW);
    initial
      iw :  assert(out[i].IW  == in[0].IW);
    initial
      ew :  assert(out[i].EW  == in[0].EW);
    initial
      ehw : assert(out[i].EHW == in[0].EHW);
  end
`endif
`endif;

endmodule // hci_core_mux<|MERGE_RESOLUTION|>--- conflicted
+++ resolved
@@ -247,15 +247,9 @@
         in_r_data  [winner_q[i]*NB_OUT_CHAN+i] = out_r_data[i];
         in_r_valid [winner_q[i]*NB_OUT_CHAN+i] = out_r_valid[i] & out_req_q[i];
         in_gnt     [winner_d[i]*NB_OUT_CHAN+i] = out_gnt[i];
-<<<<<<< HEAD
-        in_r_user  [winner_d[i]*NB_OUT_CHAN+i] = out_r_user[i];
-        in_r_id    [winner_d[i]*NB_OUT_CHAN+i] = out_r_id[i];
-        in_r_opc   [winner_d[i]*NB_OUT_CHAN+i] = out_r_opc[i];
-=======
         in_r_user  [winner_q[i]*NB_OUT_CHAN+i] = out_r_user[i];
         in_r_id    [winner_q[i]*NB_OUT_CHAN+i] = out_r_id[i];
         in_r_opc   [winner_q[i]*NB_OUT_CHAN+i] = out_r_opc[i];
->>>>>>> aa1182a7
         in_r_ecc   [winner_q[i]*NB_OUT_CHAN+i] = out_r_ecc[i];
       end
     end
